import { useNavigate } from "react-router";
import { Button, Typography } from "antd";
<<<<<<< HEAD
import { User, LogIn, LogOut } from "lucide-react";
=======
import {
  UserOutlined,
  LoginOutlined,
  LogoutOutlined,
  ReloadOutlined,
} from "@ant-design/icons";
>>>>>>> 7d4b2375
import { useTranslation } from "react-i18next";

import { useAppDispatch, useAppSelector } from "../../../hooks";
import {
  setUnauth,
  SessionStatus,
} from "../../../features/session/sessionSlice";

function Account() {
  const { t } = useTranslation("Sidebar");
  const navigate = useNavigate();
  const session = useAppSelector((state) => state.session);
  const dispatch = useAppDispatch();

  const signOut = () => {
    console.log("signing out");
    dispatch(setUnauth());
    navigate("/");
  };

  const signIn = () => {
    console.log("navigating to sign in");
    navigate("/sign-in");
  };

  const sync = () => {
    console.log("syncing metadata");
    window.electronAPI.syncMetadata({
      authToken: session.authData?.token,
    });
  };

  return (
    <div className="sd-border-secondary sd-bg-primary border-b p-2 h-12 flex items-center justify-between flex-shrink-0">
      {session.status == SessionStatus.Auth ? (
        <>
          <Typography.Text>
            <User size={20} style={{ marginRight: 6, verticalAlign: "top" }} />
            {session.authData?.journalistFirstName ||
            session.authData?.journalistLastName
              ? `${session.authData?.journalistFirstName || ""} ${session.authData?.journalistLastName || ""}`.trim()
              : "Signed in"}
          </Typography.Text>

          <Button icon={<ReloadOutlined />} size="small" onClick={sync} />

          <Button
            type="dashed"
            icon={<LogOut size={16} style={{ verticalAlign: "middle" }} />}
            size="small"
            onClick={signOut}
          >
            {t("account.signOut")}
          </Button>
        </>
      ) : (
        <>
          <Typography.Text type="warning">
            {t("account.offlineMode")}
          </Typography.Text>

          <Button
            type="dashed"
            icon={<LogIn size={16} style={{ verticalAlign: "middle" }} />}
            size="small"
            onClick={signIn}
          >
            {t("account.signIn")}
          </Button>
        </>
      )}
    </div>
  );
}

export default Account;<|MERGE_RESOLUTION|>--- conflicted
+++ resolved
@@ -1,15 +1,6 @@
 import { useNavigate } from "react-router";
 import { Button, Typography } from "antd";
-<<<<<<< HEAD
-import { User, LogIn, LogOut } from "lucide-react";
-=======
-import {
-  UserOutlined,
-  LoginOutlined,
-  LogoutOutlined,
-  ReloadOutlined,
-} from "@ant-design/icons";
->>>>>>> 7d4b2375
+import { User, LogIn, LogOut, RefreshCw } from "lucide-react";
 import { useTranslation } from "react-i18next";
 
 import { useAppDispatch, useAppSelector } from "../../../hooks";
@@ -54,7 +45,7 @@
               : "Signed in"}
           </Typography.Text>
 
-          <Button icon={<ReloadOutlined />} size="small" onClick={sync} />
+          <Button icon={<RefreshCw />} size="small" onClick={sync} />
 
           <Button
             type="dashed"
