--- conflicted
+++ resolved
@@ -1,20 +1,14 @@
 import { combineReducers, configureStore } from "@reduxjs/toolkit";
 import sessionSlice from "./features/session/sessionSlice";
-<<<<<<< HEAD
 import journalistsSlice from "./features/journalists/journalistsSlice";
-
-const rootReducer = combineReducers({
-  session: sessionSlice,
-  journalists: journalistsSlice,
-=======
 import sourcesSlice from "./features/sources/sourcesSlice";
 import conversationSlice from "./features/conversation/conversationSlice";
 
 const rootReducer = combineReducers({
   session: sessionSlice,
+  journalists: journalistsSlice,
   sources: sourcesSlice,
   conversation: conversationSlice,
->>>>>>> ae85eff1
 });
 
 export const setupStore = (preloadedState?: Partial<RootState>) => {
