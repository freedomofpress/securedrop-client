--- conflicted
+++ resolved
@@ -1,20 +1,13 @@
 import { describe, it, expect, vi, beforeEach, afterEach } from "vitest";
 import type { TFunction } from "i18next";
 import {
-<<<<<<< HEAD
   formatDateShort,
   formatDateLong,
-  getInitials,
-  toTitleCase,
-} from "./utils";
-=======
-  formatDate,
   getInitials,
   toTitleCase,
   formatJournalistName,
 } from "./utils";
 import type { JournalistMetadata } from "../types";
->>>>>>> 6b487476
 
 describe("utils", () => {
   // Mock Date.now to ensure consistent test results
