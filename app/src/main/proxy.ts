--- conflicted
+++ resolved
@@ -118,40 +118,9 @@
         );
       } else {
         try {
-<<<<<<< HEAD
-          const result = JSON.parse(stdout);
-          const status = result["status"];
-          const body = result["body"];
-
-          if (!status) {
-            reject(new Error(`Invalid response: no status code found.\n`));
-          }
-          // Ignore 404s for 4xx error response
-          if (status >= 400 && status < 500 && status != 404) {
-            reject(new Error(`Client error ${status}: ${body}`));
-          } else if (status >= 500 && status < 600) {
-            reject(new Error(`Server error ${status}: ${body}`));
-          }
-
-          let data;
-          try {
-            data = JSON.parse(body);
-          } catch (e) {
-            data = body;
-          }
-
-          resolve({
-            data,
-            status,
-            headers: result["headers"] || {},
-          });
-        } catch (error) {
-          reject(error);
-=======
           resolve(parseJSONResponse(stdout));
         } catch (err) {
           reject(err);
->>>>>>> 0e644754
         }
       }
     });
