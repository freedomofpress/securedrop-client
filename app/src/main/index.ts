import "source-map-support/register";
import { app, BrowserWindow, ipcMain } from "electron";
import { join } from "path";
import { optimizer, is } from "@electron-toolkit/utils";
import {
  installExtension,
  REDUX_DEVTOOLS,
  REACT_DEVELOPER_TOOLS,
} from "electron-devtools-installer";
import { Worker } from "worker_threads";

import { DB } from "./database";
import { Crypto } from "./crypto";
import { proxyJSONRequest } from "./proxy";
import type {
  ProxyRequest,
  ProxyResponse,
  Source,
  SourceWithItems,
  Journalist,
  AuthedRequest,
  Item,
  PendingEventType,
} from "../types";
import { syncMetadata } from "./sync";
import workerPath from "./fetch/worker?modulePath";

// Parse command line arguments
const args = process.argv.slice(2);
const noQubes = args.includes("--no-qubes");
const shouldAutoLogin = args.includes("--login");

// Create crypto config
const cryptoConfig = noQubes ? { isQubes: false } : {};

// Initialize crypto configuration based on command line arguments
if (noQubes) {
  Crypto.initialize({ isQubes: false });
}

const db = new DB();

function createWindow(): BrowserWindow {
  const mainWindow = new BrowserWindow({
    width: is.dev && process.env["NODE_ENV"] != "production" ? 1500 : 1200,
    height: 900,
    minWidth: 1200,
    minHeight: 900,
    title: "SecureDrop App",
    icon: join(__dirname, "../renderer/resources/icon.png"),
    show: false,
    autoHideMenuBar: true,
    webPreferences: {
      preload: join(__dirname, "../preload/index.js"),
      sandbox: false,
      spellcheck: false,
    },
  });

  mainWindow.on("ready-to-show", () => {
    mainWindow.show();
    // Default open DevTools in development
    // We're checking for both is.dev and NODE_ENV isn't production so that `pnpm start`, which previews
    // the production build, doesn't open DevTools
    if (is.dev && process.env["NODE_ENV"] != "production") {
      mainWindow.webContents.openDevTools();
    }
  });

  // HMR for renderer base on electron-vite cli.
  // Load the remote URL for development or the local html file for production.
  if (is.dev && process.env["ELECTRON_RENDERER_URL"]) {
    mainWindow.loadURL(process.env["ELECTRON_RENDERER_URL"]);
  } else {
    mainWindow.loadFile(join(__dirname, "../renderer/index.html"));
  }

  return mainWindow;
}

function spawnFetchWorker(mainWindow: BrowserWindow): Worker {
  const worker = new Worker(workerPath, {
    workerData: { cryptoConfig },
  });

  worker.on("message", (result) => {
    console.debug("Message from worker: ", result);
    mainWindow.webContents.send("item-update", result);
  });

  worker.on("error", (err) => {
    console.log("Error from worker: ", err);
  });

  worker.on("exit", (err) => {
    console.log("Worker exited with code ", err);
  });

  worker.on("messageerror", (err) => {
    console.log("Message error from worker: ", err);
  });

  return worker;
}

// This method will be called when Electron has finished
// initialization and is ready to create browser windows.
// Some APIs can only be used after this event occurs.
app.whenReady().then(() => {
  // Load developer tools
  if (is.dev) {
    installExtension([REACT_DEVELOPER_TOOLS, REDUX_DEVTOOLS])
      .then(([react, redux]) =>
        console.log(`Added extensions: ${react.name}, ${redux.name}`),
      )
      .catch((err) =>
        console.log("An error occurred during extension setup: ", err),
      );
  }

  // Default open or close DevTools by F12 in development
  // and ignore CommandOrControl + R in production.
  // see https://github.com/alex8088/electron-toolkit/tree/master/packages/utils
  app.on("browser-window-created", (_, window) => {
    optimizer.watchWindowShortcuts(window);
  });

  ipcMain.handle(
    "request",
    async (_event, request: ProxyRequest): Promise<ProxyResponse> => {
      const result = await proxyJSONRequest(request);
      return result;
    },
  );

  ipcMain.handle("getSources", async (_event): Promise<Source[]> => {
    const sources = db.getSources();
    return sources;
  });

  ipcMain.handle(
    "getSourceWithItems",
    async (_event, sourceUuid: string): Promise<SourceWithItems> => {
      const sourceWithItems = db.getSourceWithItems(sourceUuid);
      return sourceWithItems;
    },
  );

  ipcMain.handle("getItem", async (_event, itemUuid: string): Promise<Item> => {
    return db.getItem(itemUuid);
  });

  ipcMain.handle("getJournalists", async (_event): Promise<Journalist[]> => {
    const journalists = db.getJournalists();
    return journalists;
  });

  ipcMain.handle("syncMetadata", async (_event, request: AuthedRequest) => {
    await syncMetadata(db, request.authToken);
    // Send message to fetch worker to fetch newly synced items, if any
    fetchWorker.postMessage({
      authToken: request.authToken,
    } as AuthedRequest);
  });

  ipcMain.handle(
    "updateFetchStatus",
    async (
      _event,
      itemUuid: string,
      fetchStatus: number,
      authToken: string,
    ) => {
      db.updateFetchStatus(itemUuid, fetchStatus);
      fetchWorker.postMessage({
        authToken: authToken,
      } as AuthedRequest);
    },
  );

  ipcMain.handle("getSystemLanguage", async (_event): Promise<string> => {
    const systemLanguage = process.env.LANG || app.getLocale() || "en";
    return systemLanguage;
  });

<<<<<<< HEAD
  ipcMain.handle(
    "addPendingSourceEvent",
    async (
      _event,
      sourceUuid: string,
      type: PendingEventType,
    ): Promise<bigint> => {
      return db.addPendingSourceEvent(sourceUuid, type);
    },
  );

  ipcMain.handle(
    "addPendingReplySentEvent",
    async (
      _event,
      itemUuid: string,
      text: string,
      sourceUuid: string,
      journalistUuid: string,
    ): Promise<bigint> => {
      return db.addPendingReplySentEvent(
        itemUuid,
        text,
        sourceUuid,
        journalistUuid,
      );
    },
  );

  ipcMain.handle(
    "addPendingItemEvent",
    async (
      _event,
      itemUuid: string,
      type: PendingEventType,
    ): Promise<bigint> => {
      return db.addPendingItemEvent(itemUuid, type);
    },
  );
=======
  ipcMain.handle("shouldAutoLogin", async (_event): Promise<boolean> => {
    // Only honor auto-login in development mode
    return is.dev && shouldAutoLogin;
  });
>>>>>>> b4315dd2

  const mainWindow = createWindow();

  const fetchWorker = spawnFetchWorker(mainWindow);
});

app.on("window-all-closed", () => {
  app.quit();
});

app.on("before-quit", () => {
  db.close();
});<|MERGE_RESOLUTION|>--- conflicted
+++ resolved
@@ -183,7 +183,6 @@
     return systemLanguage;
   });
 
-<<<<<<< HEAD
   ipcMain.handle(
     "addPendingSourceEvent",
     async (
@@ -223,12 +222,10 @@
       return db.addPendingItemEvent(itemUuid, type);
     },
   );
-=======
   ipcMain.handle("shouldAutoLogin", async (_event): Promise<boolean> => {
     // Only honor auto-login in development mode
     return is.dev && shouldAutoLogin;
   });
->>>>>>> b4315dd2
 
   const mainWindow = createWindow();
 
