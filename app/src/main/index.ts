--- conflicted
+++ resolved
@@ -10,12 +10,8 @@
 import { Worker } from "worker_threads";
 
 import { DB } from "./database";
-<<<<<<< HEAD
-import { proxy } from "./proxy";
 import { Crypto } from "./crypto";
-=======
 import { proxyJSONRequest } from "./proxy";
->>>>>>> 341c211c
 import type {
   ProxyRequest,
   ProxyResponse,
