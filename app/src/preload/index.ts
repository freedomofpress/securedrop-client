// See the Electron documentation for details on how to use preload scripts:
// https://www.electronjs.org/docs/latest/tutorial/process-model#preload-scripts
import { contextBridge, ipcRenderer } from "electron";
import {
  type ProxyJSONResponse,
  type ProxyRequest,
  type ProxyResponse,
  type Source,
  type SourceWithItems,
  type Journalist,
  type AuthedRequest,
  Item,
  PendingEventType,
} from "../types";

// Log the performance of IPC calls
// eslint-disable-next-line @typescript-eslint/no-explicit-any
function logIpcCall<T>(name: string, fn: (...args: any[]) => Promise<T>) {
  // eslint-disable-next-line @typescript-eslint/no-explicit-any
  return async (...args: any[]): Promise<T> => {
    console.debug(`[IPC] ${name} called`);
    const start = performance.now();
    const result = await fn(...args);
    const end = performance.now();
    const duration = end - start;
    let timeStr;
    if (duration < 1000) {
      timeStr = `${duration.toFixed(2)}ms`;
    } else {
      timeStr = `${(duration / 1000).toFixed(2)}s`;
    }
    console.debug(`[IPC] ${name} finished in ${timeStr}`);
    return result;
  };
}

const electronAPI = {
  request: logIpcCall<ProxyJSONResponse>("request", (request: ProxyRequest) =>
    ipcRenderer.invoke("request", request),
  ),
  requestStream: logIpcCall<ProxyResponse>(
    "requestStream",
    (request: ProxyRequest, downloadPath: string) =>
      ipcRenderer.invoke("requestStream", request, downloadPath),
  ),
  syncMetadata: logIpcCall("syncMetadata", (request: AuthedRequest) =>
    ipcRenderer.invoke("syncMetadata", request),
  ),
  updateFetchStatus: logIpcCall(
    "updateFetchStatus",
    (itemUuid: string, fetchStatus: number, authToken: string) =>
      ipcRenderer.invoke("updateFetchStatus", itemUuid, fetchStatus, authToken),
  ),
  getSources: logIpcCall<Source[]>("getSources", () =>
    ipcRenderer.invoke("getSources"),
  ),
  getSourceWithItems: logIpcCall<SourceWithItems>(
    "getSourceWithItems",
    (sourceUuid: string) =>
      ipcRenderer.invoke("getSourceWithItems", sourceUuid),
  ),
  getItem: logIpcCall<Item>("getItem", (itemUuid: string) =>
    ipcRenderer.invoke("getItem", itemUuid),
  ),
  getJournalists: logIpcCall<Journalist[]>("getJournalists", () =>
    ipcRenderer.invoke("getJournalists"),
  ),
  getSystemLanguage: logIpcCall<string>("getSystemLanguage", () =>
    ipcRenderer.invoke("getSystemLanguage"),
  ),
<<<<<<< HEAD
  addPendingSourceEvent: logIpcCall<bigint>(
    "addPendingSourceEvent",
    (sourceUuid: string, type: PendingEventType) =>
      ipcRenderer.invoke("addPendingSourceEvent", sourceUuid, type),
  ),
  addPendingReplySentEvent: logIpcCall<bigint>(
    "addPendingReplySentEvent",
    (
      itemUuid: string,
      text: string,
      sourceUuid: string,
      journalistUuid: string,
    ) =>
      ipcRenderer.invoke(
        "addPendingReplySentEvent",
        itemUuid,
        text,
        sourceUuid,
        journalistUuid,
      ),
  ),
  addPendingItemEvent: logIpcCall<bigint>(
    "addPendingItemEvent",
    (itemUuid: string, type: PendingEventType) =>
      ipcRenderer.invoke("addPendingItemEvent", itemUuid, type),
=======
  shouldAutoLogin: logIpcCall<boolean>("shouldAutoLogin", () =>
    ipcRenderer.invoke("shouldAutoLogin"),
>>>>>>> b4315dd2
  ),
  // eslint-disable-next-line @typescript-eslint/no-explicit-any
  onItemUpdate: (callback: (...args: any[]) => void) => {
    ipcRenderer.on("item-update", (_event, ...args) => callback(...args));
  },
};

contextBridge.exposeInMainWorld("electronAPI", electronAPI);

export type ElectronAPI = typeof electronAPI;<|MERGE_RESOLUTION|>--- conflicted
+++ resolved
@@ -68,7 +68,6 @@
   getSystemLanguage: logIpcCall<string>("getSystemLanguage", () =>
     ipcRenderer.invoke("getSystemLanguage"),
   ),
-<<<<<<< HEAD
   addPendingSourceEvent: logIpcCall<bigint>(
     "addPendingSourceEvent",
     (sourceUuid: string, type: PendingEventType) =>
@@ -94,10 +93,9 @@
     "addPendingItemEvent",
     (itemUuid: string, type: PendingEventType) =>
       ipcRenderer.invoke("addPendingItemEvent", itemUuid, type),
-=======
+  ),
   shouldAutoLogin: logIpcCall<boolean>("shouldAutoLogin", () =>
     ipcRenderer.invoke("shouldAutoLogin"),
->>>>>>> b4315dd2
   ),
   // eslint-disable-next-line @typescript-eslint/no-explicit-any
   onItemUpdate: (callback: (...args: any[]) => void) => {
