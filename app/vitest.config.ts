import { defineConfig } from "vitest/config";
import react from "@vitejs/plugin-react";
import { resolve } from "path";

export default defineConfig({
  plugins: [react()],
  test: {
    globals: true,
    environment: "jsdom",
    setupFiles: [
      "./src/test-setup.ts",
      "./src/renderer/test-component-setup.tsx",
    ],
    typecheck: {
      tsconfig: "./tsconfig.web.json",
    },
    coverage: {
      provider: "v8",
      reporter: ["text", "json", "html"],
      include: ["src/**"],
    },
<<<<<<< HEAD
=======
    projects: [
      {
        test: {
          name: "unit",
          include: ["tests/**/*.test.ts"],
          globals: true,
        },
      },
      {
        test: {
          name: "integration",
          include: ["integration_tests/**/*.test.ts"],
          setupFiles: ["integration_tests/setup.ts"],
          globals: true,
        },
      },
    ],
>>>>>>> 2a19357c
  },
  resolve: {
    alias: {
      "@renderer": resolve("src/renderer"),
    },
  },
});<|MERGE_RESOLUTION|>--- conflicted
+++ resolved
@@ -19,13 +19,11 @@
       reporter: ["text", "json", "html"],
       include: ["src/**"],
     },
-<<<<<<< HEAD
-=======
     projects: [
       {
         test: {
           name: "unit",
-          include: ["tests/**/*.test.ts"],
+          include: ["tests/**/*.test.ts", "tests/**/*.test.tsx"],
           globals: true,
         },
       },
@@ -38,7 +36,6 @@
         },
       },
     ],
->>>>>>> 2a19357c
   },
   resolve: {
     alias: {
