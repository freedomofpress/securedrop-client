--- conflicted
+++ resolved
@@ -20,494 +20,4 @@
 To learn more about architecture and our rationale behind our Qubes OS approach, see the
 [SecureDrop Workstation readme](https://github.com/freedomofpress/securedrop-workstation/blob/main/README.md).
 
-<<<<<<< HEAD
-## Index
-
-* [Getting Started](#getting-started)
-    * [Running against a test server](#running-against-a-test-server)
-    * [Developer environment](#developer-environment)
-    * [Developer environment on a Linux-based non-Qubes OS](#developer-environment-on-a-linux-based-non-qubes-os)
-    * [Developer environment on macOS](#developer-environment-on-macos)
-        * [Set up the server](#set-up-the-server)
-        * [Set up the SecureDrop Client](#set-up-the-securedrop-client)
-    * [Staging environment](#staging-environment)
-    * [Production environment](#production-environment)
-* [Updating dependencies](#updating-dependencies)
-    * [Production](#production)
-    * [Development](#development)
-    * [Build dependencies](#build-dependencies)
-* [Generating and running database migrations](#generating-and-running-database-migrations)
-* [AppArmor support](#apparmor-support)
-    * [Requirements](#Requirements)
-    * [Enabling AppArmor](#enabling-apparmor)
-    * [Testing and updating the AppArmor profile](#testing-and-updating-the-apparmor-profile)
-* [Running tests and checks](#running-tests-and-checks)
-    * [Functional Tests](#functional-tests)
-        * [Generating new cassettes](#generating-new-cassettes)
-* [Making a Release](#making-a-release)
-* [Debugging](#debugging)
-
-## Getting Started
-
-The quickest way to get started with running the client is to use the [developer environment](#developer-environment) that [runs against a test server running in a local docker container](#running-against-a-test-server). This differs from a staging or production environment where the client receives and sends requests over Tor. Things are a lot snappier in the developer environment and can sometimes lead to a much different user experience, which is why it is important to do end-to-end testing in Qubes using the [staging environment](#staging-environment), especially if you are modifying code paths involving how we handle server requests and responses.
-
-For reproducing production bugs or running demos, we recommend using the [Production Environment](#production-environment) that will allow you to test a nightly build of the client.
-
-We support running the [developer environment on a non-Qubes OS](#developer-environment-on-a-non-qubes-os) for developer convenience. If this is your preferred environment, keep in mind that you, or a PR reviewer, will need to run tests in Qubes if you modify code paths involving any of the following:
-
-* cryptography
-* opening of files in VMs
-* network (via the RPC service) traffic
-* fine tuning of the graphical user interface
-
-### Running against a test server
-
-In order to login, or take other actions involving network access, you will need to run the client against a SecureDrop server. If you don't have a production server or want to test against a test server, you can install a SecureDrop server inside a dev container by following the instructions [in the SecureDrop documentation](https://docs.securedrop.org/en/latest/development/setup_development.html#quick-start).
-
-The client uses the [SecureDrop SDK](https://github.com/freedomofpress/securedrop-sdk) to interact with the [SecureDrop Journalist API](https://docs.securedrop.org/en/latest/development/journalist_api.html). After you run the server container, the journalist interface API will be running on `127.0.0.1:8081` with a test journalist, admin, and test sources and replies.
-
-To ensure that file decryption works, please import [this test private key](https://raw.githubusercontent.com/freedomofpress/securedrop/0a901362b84a5378fba80e9cd0ffe4542bdcd598/securedrop/tests/files/test_journalist_key.sec) into your GnuPG keyring. Submissions in the SecureDrop server dev environment can be decrypted with this test key.
-
-### Developer environment
-
-Running the client in a developer environment will use a temporary directory as its configuration directory, instead of ` ~/.securedrop_client`. A development gpg private key inside a gpg keychain is stored in the temporary configuration directory, which will be used to decrypt messages sent from the server running in the local docker container.
-
-The SecureDrop client will open or export file submissions within disposable AppVms.
-
-Tor is not used in the developer environment. If you want to use a Tor connection between the client and server, then you'll need to follow the [staging environment](#staging-environment) instructions instead.
-
-1. Open a terminal in the `sd-app` AppVM in Qubes
-
-2. Run a SecureDrop server in a local docker container
-
-See [SecureDrop docs](https://docs.securedrop.org/en/latest/development/setup_development.html) for setup instructions, including post-installation steps for allowing docker to be run as a non-root user, which is a requirement on Qubes.
-
-3. In a new terminal tab, clone the SecureDrop Client repo and set up its virtual environment
-
-```
-git clone git@github.com:freedomofpress/securedrop-client.git
-cd securedrop-client
-make venv
-source .venv/bin/activate
-```
-
-   * You will need Python 3.9 to run the client. If it's not the default `python3` on your installation, you can use `PYTHON=python3.9 make venv` to explicitly use a `python3.9` binary.
-   * `make venv` will also run `make hooks`, which will configure Git to use the hooks found in `.githooks/` to check certain code-quality standards on new commits in this repository.  These checks are also enforced in CI.
-
-4. Run SecureDrop Client
-
-```
-./run.sh
-```
-
-Or, if you want to persist data across restarts, you will need to run the client with:
-
-```
-./run.sh --sdc-home /path/to/my/configuration/directory
-```
-
-### Developer environment on a Linux-based non-Qubes OS
-
-Running the client in a developer environment will use a temporary directory as its configuration directory, instead of ` ~/.securedrop_client`. A development gpg private key inside a gpg keychain is stored in the temporary configuration directory, which will be used to decrypt messages.
-
-If you want to be able to open or export file submissions in a disposable AppVM, then you'll need to follow the instructions for running this in a [developer environment](#developer-environment) in Qubes.
-
-Tor is not used in the developer environment. If you want to use a Tor connection between the client and server, then you'll need to follow the [staging environment](#staging-environment) instructions instead.
-
-1. Open a terminal from your non-Qubes OS
-
-2. Run a SecureDrop server in a local docker container
-
-See [SecureDrop docs](https://docs.securedrop.org/en/latest/development/setup_development.html) for setup instructions.
-
-3. In a new terminal tab, clone the SecureDrop Client repo and set up its virtual environment
-
-```
-git clone git@github.com:freedomofpress/securedrop-client.git
-cd securedrop-client
-make venv
-source .venv/bin/activate
-```
-
-   * `make venv` will also run `make hooks`, which will configure Git to use the hooks found in `.githooks/` to check certain code-quality standards on new commits in this repository.  These checks are also enforced in CI.
-
-4. Run SecureDrop Client
-
-```
-./run.sh
-```
-
-Or, if you want to persist data across restarts, you will need to run the client with:
-
-```
-./run.sh --sdc-home /path/to/my/configuration/directory
-```
-
-
-### Developer environment on macOS
-
-It is possible to run the development environment in macOS systems, but some functionality may not be available:
- * If you want to be able to open or export file submissions in a disposable AppVM, then you'll need to follow the instructions for running this in a [developer environment](#developer-environment) in Qubes.
- * Tor is not used in the developer environment. If you want to use a Tor connection between the client and server, then you'll need to follow the [staging environment](#staging-environment) instructions instead.
-
-#### Set up the server
-1. Open a terminal in macOS (note: this terminal must be a login shell - check your terminal app preferences)
-
-2. Run a SecureDrop server in a local docker container:
-
-   1. If it is not already installed, install Docker following instructions from https://docs.docker.com/desktop/mac/install/
-   2. Clone the securedrop repo: `git clone git@github.com:freedomofpress/securedrop.git`
-   3. Start the development server: `cd securedrop && make dev`. The Source Interface will now be available on `http://localhost:8080`.
-
-  See [SecureDrop docs](https://docs.securedrop.org/en/latest/development/setup_development.html) for more info and troubleshooting steps if necessary.
-
-Alternatively, if you can run or access a SecureDrop development environment on a remote server `A.B.C.D`, you can use the following command to set up a proxy to that remote server rather than running it locally:
-
-```
-socat TCP4-LISTEN:8081,fork,reuseaddr TCP4:A.B.C.D:8081
-```
-
-#### Set up the SecureDrop Client
-1. Open a new terminal window.
-2. Install Homebrew
-  a. If you use an Intel based machine, follow the instructions at https://brew.sh/
-  b. If you use an Apple Silicon based machine (M1 or M2 Macs):
-    1. (Informational) If you already have a native `arm64` version of Homebrew, you will wind up with a separate Homebrew installation for each architecture. While they do not conflict, combining them in your `PATH` permanently may cause confusion about which brews are installed where. You may want to modify your `PATH` temporarily to perform this installation. The virtual environment you create in this session will continue to work in subsequent sessions.
-    2. Run `/usr/sbin/softwareupdate --install-rosetta` to allow you to run `x86_64` binaries
-    3. Enter a shell in `x86_64` mode with `arch -x86_64 bash`
-    4. Install Homebrew via the instructions at https://brew.sh/
-    5. To add the x86_64 version of the homebrew to your PATH, you need to run `eval "$(/usr/local/bin/brew shellenv)"`
-    6. Install the dependencies below in the same `x86_64` shell session
-3. Install dependencies via Homebrew: `brew install python@3.9 gnupg oath-toolkit`
-4. clone the SecureDrop Client repo and set up its virtual environment
-   ```
-   git clone git@github.com:freedomofpress/securedrop-client.git
-   cd securedrop-client
-   make venv-mac
-   source .venv/bin/activate
-   ```
-   * `make venv-mac` will also run `make hooks`, which will configure Git to use the hooks found in `.githooks/` to check certain code-quality standards on new commits in this repository.  These checks are also enforced in CI.
-
-5. Run SecureDrop Client
-   ```
-   ./run.sh
-   ```
-
-To log in, use one of the journalist usernames/passwords displayed in the Docker server output, such as
-`journalist/correct horse battery staple profanity oil chewy`. To generate the required 2FA token, use
-the `oathtool` command, eg: `oathtool -b --totp "JHCOGO7VCER3EJ4L"` in your terminal.
-
-Note: to persist data and config across multiple client runs, specify a home directory, e.g. `./run.sh --sdc_home=~/.sd_client`
-
-### Staging environment
-
-Running the SecureDrop client in a staging environment will use a `~/.securedrop_client` as its configuration directory. The gpg key in the `sd-gpg` AppVM configured during `make all` will be used to decrypt messages.
-
-The SecureDrop client will open or export file submissions within disposable AppVms.
-
-Requests and responses between the client and server use a Tor connection, which are proxied via the `securedrop-proxy` AppVM's RPC service.
-
-
-1. Run a SecureDrop staging server
-
-See [SecureDrop docs on setting up a staging server](https://docs.securedrop.org/en/latest/development/virtual_environments.html#staging) or [SecureDrop docs on setting up a staging server in Qubes](https://docs.securedrop.org/en/latest/development/qubes_staging.html#deploying-securedrop-staging-instance-on-qubes)
-
-2. Open a terminal in `dom0` in Qubes
-
-3. Create a `config.json` file
-
-```
-cd securedrop-workstation
-cp config.json.example config.json
-vi config.json
-```
-
-`config.json.example` already contains the staging server's submission key fingerprint (and `sd-journalist.sec` already contains the staging server's private submission key) so all you need to do is update the hidserv hostname and key in `config.json`. To find this information, you can run `sudo cat /var/lib/tor/services/journalist/hostname` on you staging server.
-
-4. Run `make all` to configure the AppVms
-
-5. Open a terminal in the `sd-app` AppVM
-
-6. Initialize the SecureDrop Client database by running the installed client (e.g. nightly build) once by running:
-
-```
-securedrop-client
-```
-
-Or [manually initialize](https://github.com/freedomofpress/securedrop-client/blob/HEAD/files/securedrop-client) the SecureDrop Client database.
-
-8. To run a different version of the client, say the version from a branch called `<branchname>`, first add a NetVM (`sys-firewall`) to `sd-app` via its Qubes Settings so you can clone the client repository, and then follow these steps:
-
-```
-sudo apt-get install git virtualenv  # NB. won't persist across "sd-app" reboots
-git clone -b <branchname> https://github.com/freedomofpress/securedrop-client.git
-cd securedrop-client
-virtualenv --python=python3.9 .venv
-source .venv/bin/activate
-pip install --require-hashes -r requirements/dev-bullseye-requirements.txt
-```
-
-9. Run the client
-
-```
-python -m securedrop_client
-```
-
-### Production environment
-
-Running the SecureDrop client in a production environment will use a `~/.securedrop_client` as its configuration directory. The gpg key in the `sd-gpg` AppVM configured during `make all` will be used to decrypt messages.
-
-The SecureDrop client will open or export file submissions within disposable AppVms.
-
-Requests and responses between the client and server use a Tor connection, which are proxied via the `securedrop-proxy` AppVM's RPC service.
-
-1. Run a SecureDrop server
-
-See [SecureDrop docs on setting up a server](https://docs.securedrop.org/en/latest/install.html)
-
-2. Open a terminal in `dom0` in Qubes
-
-3. Create a `config.json` file
-
-```
-cd securedrop-workstation
-cp config.json.example config.json
-vi config.json
-```
-
-Update the hidserv hostname and key in `config.json`. To find this information, you can run `sudo cat /var/lib/tor/services/journalist/hostname` on you staging server. Update the Submission Key fingerprint as well.
-
-4. Create an `sd-journalist.sec` file
-
-Create `sd-journalist.sec` in the `securedrop-workstation` directory in `dom0` and copy your server's private submission key to this file. You can find this key in `~/Persistent/securedrop/install_files/ansible-base` on the Tails drive you used to set up your SecureDrop server.
-
-5. Run the nightly build of the client by double-clicking the SecureDrop shortcut on your Qubes Desktop
-
-```
-securedrop-client
-```
-
-## Updating dependencies
-
-`dev-*-requirements.txt` and `requirements.txt` point to python software foundation hashes, and `build-requirements.txt` points to our builds of the wheels from our own pip mirror (https://github.com/freedomofpress/securedrop-builder/tree/main/localwheels). Whenever a dependency in `build-requirements.txt` changes, our team needs to manually review the code in the dependency diff with a focus on spotting vulnerabilities.
-
-### Production
-
-If you're adding or updating a production dependency, you need to:
-
-1. Modify `requirements.in`
-2. Activate a Python 3.9 virtual environment (default version on Debian Bullseye, used in production)
-3. Run `make requirements`. This will generate `requirements.txt`. Review and commit the changes.
-
-### Development
-
-In addition to supporting Debian Bullseye, we keep track of changes in the next version of Debian (Bookworm). In order to do that we need to maintain requirement files for both. If you're adding or updating a development dependency, you need to:
-
-1. Modify `dev-sdw-requirements.in` when possible. If needed modify `dev-bullseye-requirements.in` or `dev-bookworm-requirements.in`.
-2. Activate a Python 3.9 virtual environment (default version on Debian Bullseye, used in production)
-3. Run `make dev-requirements`. This will generate `dev-*-requirements.txt`. Only commit `dev-bullseye-requirements.txt` and `dev-sdw-requirements.txt`.
-4. Discard the other changes.
-5. Activate a Python 3.10 virtual environment (default version on Debian Bookworm).
-   If needed you can create one and activate it by running `python3.10 -m venv .venv310 && source .venv310/bin/activate`.
-6. Run `make dev-requirements`. This will generate `dev-*-requirements.txt`. Only commit `dev-bookworm-requirements.txt`.
-7. Discard the other changes.
-
-### Build dependencies
-
-1. For building a debian package from this project, we use the requirements in
-`build-requirements.txt` which uses our pip mirror, i.e. the hashes in that file point to
-wheels on our pip mirror. 
-
-2. A maintainer will need to add
-the updated dependency to our pip mirror (you can request this in the PR).
-
-3. Once the pip mirror is updated, you should checkout the [securedrop-builder repo](https://github.com/freedomofpress/securedrop-builder) and run `make requirements`. Commit the `build-requirements.txt` that results and add it to your PR.
-
-
-## Generating and running database migrations
-
-```bash
-rm -f svs.sqlite
-sqlite3 svs.sqlite .databases > /dev/null
-alembic upgrade head
-alembic revision --autogenerate -m "describe your revision here"
-```
-
-**NOTE.**  Schema migrations, data migrations, and tests [MUST] be self-contained.  That is, their `upgrade()` and `downgrade()` methods and their tests [MUST NOT] rely, directly or indirectly, on other project code, such as `db.py`'s SQLAlchemy models or other helper classes and functions defined outside of the migration under test, because these utilities may change in Git over time.  (The scaffolding of the `test_alembic.py` test suite [MAY] rely on such utilities, because it is versioned at the Git level, not the Alembic level.)  See [#1500](https://github.com/freedomofpress/securedrop-client/issues/1500) for an example of why this guideline applies.
-
-## AppArmor support
-
-An AppArmor profile is available for mandatory access control. When installing securedrop-client from a .deb package, the AppArmor profile will automatically be copied and enforced. Below are instructions to use the profile in non-production scenarios.
-
-### Requirements
-
-1. The entrypoint for the application must be through `/usr/bin/securedrop-client` with application code in `/opt/venvs/securedrop-client`.
-
-2. The kernel must support AppArmor (running `sudo aa-status` will return zero if AppArmor is supported).
-
-3. The `apparmor-utils` package is installed (`sudo apt install apparmor-utils` in Debian).
-
-### Enabling AppArmor
-
-1. Copy `files/usr.bin.securedrop-client` to `/etc/apparmor.d/`.
-
-2. `sudo aa-enforce /etc/apparmor.d/usr.bin.securedrop-client/`.
-
-3. `sudo aa-status` and observe securedrop-client profile is being enforced.
-
-### Testing and updating the AppArmor profile
-
-1. Update the profile in `/etc/apparmor.d/usr.bin.securedrop-client`.
-
-2. `sudo aa-teardown`.
-
-3. `sudo service apparmor restart`.
-
-4. Once you've made all the changes necessary (e.g.: no apparmor errors in `/var/log/syslog`) you can copy `/etc/apparmor.d/usr.bin.securedrop-client` into `files/usr.bin.securedrop-client` in this repository and commit the changes.
-
-## Running tests and checks
-
-There are two packages you'll have to install manually in order to run the entire test suite:
-
-`apt install xvfb`
-`apt install sqlite3`
-
-We launch tests via `xvfb-run` on an `xvfb` X server in order to support machines with no display hardware, like we have in CircleCI. Even when running tests on a machine with display hardware, `xvfb` is useful in that it prevents a bunch of windows and dialogs from popping up on your desktop. If you want to run tests without `xvfb` then you can just uninstall it and run thet tests and checks as described below.
-
-NOTE: `xvfb-run` will start and stop `xvfb` for you.
-
-To run all tests and checks, run:
-
-```bash
-make check
-```
-
-To only run unit tests, run:
-
-```bash
-make test
-```
-
-To run unit tests in random order, run:
-
-```bash
-make test-random
-```
-
-To only run integration tests, run:
-
-```bash
-make test-integration
-```
-
-To only run functional tests, run:
-
-```bash
-make test-functional
-```
-
-### Functional Tests
-
-When functional tests are run, they replay recorded API request and response data instead of making actual API calls to a server. This is why tests can pass even when there is no server running. If you want to add new tests that make API calls or if the SDK ever changes its API, then you'll need to record new request and response data by following the steps outlined in [Generating new cassettes](#generating-new-cassettes).
-
-We use `qtbot`, bundled with the [pytest-qt](https://pytest-qt.readthedocs.io/en/latest/) package, for UI interaction within our functional tests.
-
-#### Generating new cassettes
-
-We use [vcrpy](https://vcrpy.readthedocs.io/en/latest/) to record and replay API calls. Each request made from a test and response from the server is stored in a "cassette" yaml file in the `tests/functional/cassettes` directory.
-
-If the SDK changes its API, then you'll see the following warning indicating that a request failed to be found in an existing cassette and that you'll need to regenerate cassettes:
-
-```
-Can't overwrite existing cassette ('<path-to-cassette-for-a-functional-test>') in your current record mode ('once').
-```
-
-To set up a local dev server and generate cassettes, follow these steps:
-
-1. Bypass TOTP verification so that we can use the TOTP value of `123456` hard-coded in `tests/conftest.py`. You can do this by applying the following patch to the server code:
-
-https://gist.github.com/creviera/8793d5ec4d28f034f2c1e8320a93866a
-
-2. Start the server in a docker container and add 5 sources with messages, files, and replies by running:
-
-    ```bash
-    NUM_SOURCES=5 make dev
-    ```
-
-3. Delete the cassettes you wish to regenerate or just delete the entire directory by running:
-
-    ```bash
-    rm -r tests/functional/cassettes
-    ```
-
-4. Regenerate cassettes by running:
-
-    ```bash
-    make test-functional
-    ```
-
-Note: One of the functional tests deletes a source, so you may need to add it back or restart the server in between test runs where you are generating new cassettes.
-
-## Making a Release
-
-1. Update versions: `./update_version.sh $new_version_number` and add a new entry in the changelog.
-2. Commit the changes with commit message `securedrop-client $new_version_number` and make a PR.
-3. You should confirm via a manual debian package build and manual testing in Qubes that there are no regressions (this is limited pre-release QA).
-4. Once your PR is approved, you can add a tag: `git tag -a $new_version_number`.
-5. Perform the release signing ceremony on the tag. Push the tag.
-6. The signer should create the source tarball via `python3 setup.py sdist`.
-7. Add a detached signature (with the release key) for the source tarball.
-8. Submit the source tarball and signature via PR into this [repository](https://github.com/freedomofpress/securedrop-builder) along with the debian changelog addition. This tarball and changelog will be used by the package builder.
-
-## Syncing guardian/main with freedomofpress/main
-1. enable force push to main in [repository settings](https://github.com/guardian/securedrop-client/settings/branches)
-2. fetch guardian fork main branch and make a backup in case something goes wrong
-```
-git fetch origin main
-git checkout -b main-backup origin/main
-git push origin main-backup
-```
-
-3. fetch freedom of the press' main branch 
-```
-git fetch fop
-git checkout fop/main
-git pull fop main
-```
-
-4. rebase and push
-```
-git checkout origin/main
-git rebase fop/main
-git push -f origin HEAD:main
-```
-
-5. after the above, HEAD is detached. Checkout main and reset to origin
-```
-git checkout main
-git fetch origin
-git reset --hard origin/main
-```
-
-6. disable force push to main in repository settings
-
-## Debugging
-
-To use `pdb`, add these lines:
-
-```
-from PyQt5.QtCore import pyqtRemoveInputHook; pyqtRemoveInputHook()
-import pdb; pdb.set_trace()
-```
-Then you can use [`pdb` commands](https://docs.python.org/3/library/pdb.html#debugger-commands) as normal.
-
-Logs can be found in the `{sdc-home}/logs`. If you are debugging a version of this application installed from a deb package in Qubes, you can debug issues by looking at the log file in `~/.securedrop_client/logs/client.log`. You can also add additional log lines in the running code in
-`/opt/venvs/securedrop-client/lib/python3.9/site-packages/securedrop_client/`.
-
-
-[MAY]: https://datatracker.ietf.org/doc/html/rfc2119#section-5
-[MUST]: https://datatracker.ietf.org/doc/html/rfc2119#section-1
-[MUST NOT]: https://datatracker.ietf.org/doc/html/rfc2119#section-2
-=======
-**IMPORTANT:** This project is currently undergoing a pilot study and should not be used in production environments.
->>>>>>> e2aea096
+**IMPORTANT:** This project is currently undergoing a pilot study and should not be used in production environments.